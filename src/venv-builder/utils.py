--- conflicted
+++ resolved
@@ -115,48 +115,31 @@
 def simlink_lib_so_files(source_path, target_path):
     source_path = os.path.join(source_path, "lib")
     target_path = os.path.join(target_path, "lib")
-<<<<<<< HEAD
     
+    if os.path.samefile(source_path, target_path):
+        return
+
     if os.path.isdir(target_path):
         for file in os.listdir(target_path):
             if file.endswith(".so") and not os.path.islink(file):
                 if os.path.exists(os.path.join(source_path, file)) and \
                         compare_files(os.path.join(source_path, file), os.path.join(target_path, file)):
                     simlink_if_source_exists(os.path.join(source_path, file), os.path.join(target_path, file))
-=======
-
-    if os.path.samefile(source_path, target_path):
-        return
-
-    for file in os.listdir(target_path):
-        if file.endswith(".so") and not os.path.islink(file):
-            if os.path.exists(os.path.join(source_path, file)) and \
-                    compare_files(os.path.join(source_path, file), os.path.join(target_path, file)):
-                simlink_if_source_exists(os.path.join(source_path, file), os.path.join(target_path, file))
->>>>>>> 6b9670da
 
 
 def simlink_bin_files(source_path, target_path):
     source_path = os.path.join(source_path, "bin")
     target_path = os.path.join(target_path, "bin")
-
-<<<<<<< HEAD
+    
+    if os.path.samefile(source_path, target_path):
+        return
+
     if os.path.isdir(target_path):
         for file in os.listdir(target_path):
             if not os.path.islink(file):
                 if os.path.exists(os.path.join(source_path, file)):
                     if compare_files(os.path.join(source_path, file), os.path.join(target_path, file)):
                         simlink_if_source_exists(os.path.join(source_path, file), os.path.join(target_path, file))
-=======
-    if os.path.samefile(source_path, target_path):
-        return
-
-    for file in os.listdir(target_path):
-        if not os.path.islink(file):
-            if os.path.exists(os.path.join(source_path, file)):
-                if compare_files(os.path.join(source_path, file), os.path.join(target_path, file)):
-                    simlink_if_source_exists(os.path.join(source_path, file), os.path.join(target_path, file))
->>>>>>> 6b9670da
 
 
 def simlink_site_packages(source_path, target_path, python_version):
