name: server

dependencies:
  - python=3.8.12
  - conda-forge::protobuf=3.20.1
  - conda-forge::pyyaml
  - conda-forge::orjson
  - conda-forge::pytorch=1.11.0
  - conda-forge::scikit-build=0.14.1
  - conda-forge::cudatoolkit
  - conda-forge::cudnn
  - conda-forge::uvicorn[standard]=0.14.0
  - conda-forge::gunicorn
  - conda-forge::fastapi_utils=0.2.1
  - conda-forge::googledrivedownloader=0.4
  - conda-forge::botocore=1.22.6
  - conda-forge::sentencepiece=0.1.96
  - conda-forge::pip
  - conda-forge::python-forge==18.6.0
  - conda-forge::tensorflow==2.8.1
  - conda-forge::ffmpeg-python
  - conda-forge::inflect
  - conda-forge::onnxruntime
  - pip:
    - git+https://github.com/Thytu/fastapi.git
    - -e /app/api_utils/
    - tritonclient==2.21.0
    - tritonclient[http]
    - prometheus_fastapi_instrumentator==5.7.1
    - keybert
    - happytransformer # TODO: remove this package and build this env using templates
    - stt
    - truecase==0.0.14 # addin truecase here for all transformers as results are case sensitive
<<<<<<< HEAD
    - natsort==8.1.0
=======
    - validators==0.20.0
>>>>>>> dd9251ca

variables:
  MAMBA_ROOT_PREFIX: "/opt/conda"
  LD_LIBRARY_PATH: "/opt/conda/envs/server/lib/"
  PATH_TO_GLADIA_SRC: "/app"<|MERGE_RESOLUTION|>--- conflicted
+++ resolved
@@ -31,11 +31,8 @@
     - happytransformer # TODO: remove this package and build this env using templates
     - stt
     - truecase==0.0.14 # addin truecase here for all transformers as results are case sensitive
-<<<<<<< HEAD
     - natsort==8.1.0
-=======
     - validators==0.20.0
->>>>>>> dd9251ca
 
 variables:
   MAMBA_ROOT_PREFIX: "/opt/conda"
