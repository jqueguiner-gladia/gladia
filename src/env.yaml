--- conflicted
+++ resolved
@@ -32,12 +32,9 @@
     - stt
     - truecase==0.0.14 # addin truecase here for all transformers as results are case sensitive
     - validators==0.20.0
-<<<<<<< HEAD
     - python-swiftclient==4.1.0 # here for OVH Object Storage
     - python-keystoneclient==5.0.1 # here for OVH Object Storage
-=======
     - natsort==8.2.0
->>>>>>> 50af68ad
 
 variables:
   MAMBA_ROOT_PREFIX: "/opt/conda"
