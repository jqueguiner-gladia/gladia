#https://www.docker.com/blog/advanced-dockerfiles-faster-builds-and-smaller-images-using-buildkit-and-multistage-builds/
ARG GLADIA_DOCKER_BASE=nvcr.io/nvidia/tritonserver:22.03-py3

FROM $GLADIA_DOCKER_BASE

ARG SKIP_CUSTOM_ENV_BUILD="false"
ARG SKIP_ROOT_CACHE_CLEANING="false"
ARG SKIP_PIP_CACHE_CLEANING="false"
ARG SKIP_YARN_CACHE_CLEANING="false"
ARG SKIP_NPM_CACHE_CLEANING="false"
ARG SKIP_TMPFILES_CACHE_CLEANING="false"
ARG GLADIA_TMP_PATH="/tmp/gladia"
ARG GLADIA_TMP_MODEL_PATH=$GLADIA_TMP_PATH/models
ARG PATH_TO_GLADIA_SRC="/app"
ARG DOCKER_USER=root
ARG DOCKER_GROUP=root
ARG API_SERVER_PORT_HTTP=8080
ARG MAMBA_ALWAYS_SOFTLINK="true"
ARG CLEAN_LAYER_SCRIPT=$PATH_TO_GLADIA_SRC/tools/docker/clean-layer.sh
ARG VENV_BUILDER_PATH=$PATH_TO_GLADIA_SRC/tools/venv-builder

ENV GLADIA_TMP_MODEL_PATH=$GLADIA_TMP_MODEL_PATH

ENV TRANSFORMERS_CACHE=$GLADIA_TMP_MODEL_PATH/transformers \
    PIPENV_VENV_IN_PROJECT="enabled" \
    PYTORCH_TRANSFORMERS_CACHE=$GLADIA_TMP_MODEL_PATH/pytorch_transformers \
    PYTORCH_PRETRAINED_BERT_CACHE=$GLADIA_TMP_MODEL_PATH/pytorch_pretrained_bert \
    NLTK_DATA=$GLADIA_TMP_MODEL_PATH/nltk \
    TOKENIZERS_PARALLELISM="true" \
    LC_ALL="C.UTF-8" \
    LANG="C.UTF-8" \
    distro="ubuntu2004" \
    arch="x86_64" \
    TRITON_MODELS_PATH=$GLADIA_TMP_MODEL_PATH/triton \
    TRITON_SERVER_PORT_HTTP=8000 \
    TRITON_SERVER_PORT_GRPC=8001 \
    TRITON_SERVER_PORT_METRICS=8002 \
    PATH_TO_GLADIA_SRC="/app" \
    API_SERVER_WORKERS=1 \
<<<<<<< HEAD
    TORCH_HUB=$GLADIA_TMP_MODEL_PATH/torch/hub \
=======
    TORCH_HOME=$GLADIA_TMP_MODEL_PATH/torch/hub \
>>>>>>> 3d7b8cb9
    MAMBA_ROOT_PREFIX="/opt/conda" \
    MAMBA_EXE="/usr/local/bin/micromamba" \
    MAMBA_DOCKERFILE_ACTIVATE=1 \
    MAMBA_ALWAYS_YES=true \
    PATH=$PATH:/usr/local/bin/:$MAMBA_EXE \
    PATH_TO_GLADIA_SRC=$PATH_TO_GLADIA_SRC \
    API_SERVER_PORT_HTTP=$API_SERVER_PORT_HTTP

RUN mkdir -p $TRITON_MODELS_PATH && \
    mkdir -p $GLADIA_TMP_PATH && \
    mkdir -p $TRANSFORMERS_CACHE && \
    mkdir -p $PYTORCH_TRANSFORMERS_CACHE && \
    mkdir -p $PYTORCH_PRETRAINED_BERT_CACHE && \
    mkdir -p $NLTK_DATA && \
    mkdir -p $TRITON_MODELS_PATH && \
    mkdir -p $PATH_TO_GLADIA_SRC

ADD ./tools/docker/clean-layer.sh $CLEAN_LAYER_SCRIPT

RUN mkdir -p $TRITON_MODELS_PATH && \
    mkdir -p $GLADIA_TMP_PATH && \
    mkdir -p $TRANSFORMERS_CACHE && \
    mkdir -p $PYTORCH_TRANSFORMERS_CACHE && \
    mkdir -p $PYTORCH_PRETRAINED_BERT_CACHE && \
    mkdir -p $NLTK_DATA && \
    mkdir -p $TRITON_MODELS_PATH && \
    mkdir -p $PATH_TO_GLADIA_SRC && \
# Update apt repositories - Add Nvidia GPG key
    apt-key del 7fa2af80 && \
    apt-get install -y apt-transport-https && \
    wget https://developer.download.nvidia.com/compute/cuda/repos/$distro/$arch/cuda-keyring_1.0-1_all.deb && \
    dpkg -i cuda-keyring_1.0-1_all.deb && \
    sed -i 's/deb https:\/\/developer.download.nvidia.com\/compute\/cuda\/repos\/ubuntu2004\/x86_64.*//g' /etc/apt/sources.list && \
    add-apt-repository -y ppa:deadsnakes/ppa && \
    apt-get update --allow-insecure-repositories -y && \
    apt install -y \
        unzip \
        libssl-dev \
        libpng-dev \
        libjpeg-dev \
        python3.8 \
        python3.8-distutils \
        python3.8-dev \
        python3-setuptools \
        git-lfs \
        libmagic1 \
        libmysqlclient-dev \
        libgl1 \
        software-properties-common \
        cmake \
        libleptonica-dev \
        tesseract-ocr  \
        libtesseract-dev \
        python3-pil \
        tesseract-ocr-all && \
    echo "== ADJUSTING binaries ==" && \ 
    mv /usr/bin/python3 /usr/bin/python38 && \
    ln -sf /usr/bin/python /usr/bin/python3 && \
    echo "== INSTALLING GITLFS ==" && \
    cd /tmp && \
    wget https://github.com/git-lfs/git-lfs/releases/download/v3.0.1/git-lfs-linux-386-v3.0.1.tar.gz && \
    tar -xvf git-lfs-linux-386-v3.0.1.tar.gz && \
    bash /tmp/install.sh && \
    rm /tmp/install.sh && \
    echo "== INSTALLING UMAMBA ==" && \
    wget -qO- "https://micro.mamba.pm/api/micromamba/linux-64/latest" | tar -xvj bin/micromamba && \
    mv bin/micromamba /usr/local/bin/micromamba && \ 
    micromamba shell init -s bash && \
    micromamba config set always_softlink $MAMBA_ALWAYS_SOFTLINK && \
    $CLEAN_LAYER_SCRIPT<|MERGE_RESOLUTION|>--- conflicted
+++ resolved
@@ -37,11 +37,7 @@
     TRITON_SERVER_PORT_METRICS=8002 \
     PATH_TO_GLADIA_SRC="/app" \
     API_SERVER_WORKERS=1 \
-<<<<<<< HEAD
-    TORCH_HUB=$GLADIA_TMP_MODEL_PATH/torch/hub \
-=======
     TORCH_HOME=$GLADIA_TMP_MODEL_PATH/torch/hub \
->>>>>>> 3d7b8cb9
     MAMBA_ROOT_PREFIX="/opt/conda" \
     MAMBA_EXE="/usr/local/bin/micromamba" \
     MAMBA_DOCKERFILE_ACTIVATE=1 \
