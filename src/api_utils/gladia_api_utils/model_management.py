import os
import shutil
import sys
import threading
from logging import getLogger
from pathlib import Path
from urllib.parse import urlparse

from git import Repo

from .file_management import (
<<<<<<< HEAD
    delete_file_or_directory,
=======
    delete_directory,
    delete_file,
>>>>>>> 3d7b8cb9
    download_file,
    get_tmp_filename,
    is_uncompressable,
    uncompress,
)

logger = getLogger(__name__)


GLADIA_TMP_MODEL_PATH = os.getenv("GLADIA_TMP_MODEL_PATH", "/tmp/gladia/models")


def __download_huggingface_model(
    url: str,
    output_path: str,
    reset: bool = False,
    uncompress_after_download: bool = True,
) -> bool:
    """
    Download a model from huggingface and uncompress it if necessary.
    Return True if the model was an huggingface model, False otherwise

    Args:
        url (str): url of the model to download
        output_path (str): path to download the model to

    Returns:
        bool: True if the model was an huggingface model, False otherwise
    """

    domain = urlparse(url).netloc

    is_hugging_face = False
    # if domain is huggingface
    # and if its not a file (resolve) but a git-lfs repo
    # else if (resolve) or not huggingface consider url as a file
    if "huggingface.co" in domain:
        is_hugging_face = True
        if "/resolve/" not in url:
            # check if directory exists if not clone it else pull
            os.environ["GIT_LFS_SKIP_SMUDGE"] = "1"

            if not os.path.isdir(Path(output_path)):
                logger.debug(f"Cloning HuggingFace Model from {url}")
                Repo.clone_from(url, output_path)
                os.system(f"cd {output_path} && git lfs pull")

            else:
                if reset:
                    logger.debug(f"Pulling HuggingFace Model from {url}")
                    repo = Repo(output_path)
                    repo.git.reset("--hard", "origin/main")
                    os.system(f"cd {output_path} && git lfs pull")
        else:
            __download_and_uncompress_model(
                url, output_path, uncompress_after_download=uncompress_after_download
            )

    return is_hugging_face


def __download_and_uncompress_model(
    url: str, output_path: str, uncompress_after_download: bool = True
) -> None:
    logger.info(f"Downloading {url}")

    # if the output_path is not an existing directory create it
    if not os.path.exists(Path(output_path).parent):
        os.makedirs(Path(output_path).parent, exist_ok=True)

    # create a temporary folder to download the model to
    dl_tmp_filepath = get_tmp_filename()
    uncompress_tmp_dirpath = get_tmp_filename()

    logger.debug(f"Temporary filepath for download: {dl_tmp_filepath}")

    downloaded_full_path = download_file(
        url=url,
        file_full_path=dl_tmp_filepath,
        force_create_dir=True,
        force_redownload=False,
    )
    logger.debug(f"Downloaded model to {downloaded_full_path}")

    # if the model is uncompressable uncompress it
    if uncompress_after_download and is_uncompressable(str(downloaded_full_path)):
        logger.info("Uncompressing {downloaded_full_path} to {output_path}")

        uncompress(
            path=downloaded_full_path,
            destination=uncompress_tmp_dirpath,
            delete_after_uncompress=True,
        )

        logger.info(
            f"Uncompressed model from {uncompress_tmp_dirpath} to {output_path}"
        )

        # move the uncompress model to the output path
        shutil.move(uncompress_tmp_dirpath, output_path)
    else:
        logger.info(f"Moving {dl_tmp_filepath} to {output_path}")
        shutil.move(dl_tmp_filepath, output_path)

    # clean up temporary folder
    delete_file(dl_tmp_filepath)
    delete_directory(uncompress_tmp_dirpath)


def create_folder_in_model_cache_directory(folder_path: str) -> str:
    """
    Create a folder withing a model cache directory
    No absolute path should be provided

    Args:
        folder_path (str): absolute path to the folder to create in the model cache directory

    Returns:
        str: absolute path to the folder created
    """
    if not os.path.isabs(folder_path):
        namespace = sys._getframe(1).f_globals
        rel_path = str(os.path.dirname(namespace["__file__"]))

        folder_path = GLADIA_TMP_MODEL_PATH + rel_path + "/" + folder_path
        logger.debug(f"Relative path detected, using {folder_path} as path")

    else:
        raise ValueError("Absolute path provided")

    if not os.path.exists(folder_path):
        os.makedirs(folder_path, exist_ok=True)

    return folder_path


def download_model(
    url: str,
    output_path: str,
    uncompress_after_download: bool = True,
    file_type: str = None,
    reset: bool = True,
    force_redownload: bool = False,
    branch: str = "origin",
) -> str:
    """
    Download a model and uncompress it if necessary
    reset lets you decide not to force sync between huggingface hub and you local repo (for testing purposes for instance)

    Args:
        url (str): url of the model to download
        output_path (str): path to download the model to
        uncompress_after_download (bool): whether to uncompress the model after download (default: True)
        file_type (str): type of file to download (if None, will try to guess)
        reset (bool): whether to reset the local repo (default: True)
        branch (str): branch to use (default: origin)

    Returns:
        str: path to the downloaded model
    """

    if not os.path.isabs(output_path):
        namespace = sys._getframe(1).f_globals
        rel_path = str(os.path.dirname(namespace["__file__"]))

        output_path = GLADIA_TMP_MODEL_PATH + rel_path + "/" + output_path
        logger.debug(f"Relative path detected, using {output_path} as output path")

    if not os.path.exists(Path(output_path).parent):
        os.makedirs(Path(output_path).parent, exist_ok=True)

    logger.debug(f"Downloading model from {url} to {output_path}")

    if (
        not os.path.exists(output_path)
        or force_redownload
        and not __download_huggingface_model(
            url=url,
<<<<<<< HEAD
            file_full_path=str(dl_tmp_dirpath),
            force_create_dir=True,
            force_redownload=False,
        )
        logger.debug(f"Downloaded model to {downloaded_full_path}")
        # if the model is uncompressable uncompress it
        if uncompress_after_download and is_uncompressable(str(downloaded_full_path)):
            logger.debug("Uncompressing {downloaded_full_path} to {output_path}")
            uncompress(
                path=str(downloaded_full_path),
                destination=str(uncompress_tmp_dirpath),
                delete_after_uncompress=True,
            )
            os.system(f"mv {uncompress_tmp_dirpath}/* {output_path}")
        else:
            os.system(f"mv {dl_tmp_dirpath}/* {output_path}")

        # clean up temporary folder
        delete_file_or_directory(dl_tmp_dirpath)
        delete_file_or_directory(uncompress_tmp_dirpath)
=======
            output_path=output_path,
            reset=reset,
            uncompress_after_download=uncompress_after_download,
        )
    ):
        __download_and_uncompress_model(
            url=url,
            output_path=output_path,
            uncompress_after_download=uncompress_after_download,
        )
>>>>>>> 3d7b8cb9

    return output_path


def download_models(model_list: dict) -> dict:
    """
    Download a list of models and uncompress them if necessary

    Args:
        model_list (dict): list of models to download should be [(url, output_path, uncompression_mode)]

    Returns:
        dict: list of models with their paths
    """

    # manage relative imports
    namespace = sys._getframe(1).f_globals

    rel_path = namespace["__file__"]
    rel_path = rel_path.lstrip("./")
    if ".py" in rel_path:
        rel_path = os.path.dirname(rel_path)

    logger.debug("Downloading multiple models")
    threads = []
    output = dict()

    for key, model in model_list.items():
        if not os.path.isabs(model["output_path"]):
            model["output_path"] = os.path.join(
                GLADIA_TMP_MODEL_PATH, rel_path, model["output_path"]
            )

            t = threading.Thread(
                target=download_model, args=(model["url"], model["output_path"])
            )
            output[key] = model
            threads.append(t)
            t.start()

    for t in threads:
        t.join()

    return output<|MERGE_RESOLUTION|>--- conflicted
+++ resolved
@@ -9,12 +9,8 @@
 from git import Repo
 
 from .file_management import (
-<<<<<<< HEAD
-    delete_file_or_directory,
-=======
     delete_directory,
     delete_file,
->>>>>>> 3d7b8cb9
     download_file,
     get_tmp_filename,
     is_uncompressable,
@@ -193,28 +189,6 @@
         or force_redownload
         and not __download_huggingface_model(
             url=url,
-<<<<<<< HEAD
-            file_full_path=str(dl_tmp_dirpath),
-            force_create_dir=True,
-            force_redownload=False,
-        )
-        logger.debug(f"Downloaded model to {downloaded_full_path}")
-        # if the model is uncompressable uncompress it
-        if uncompress_after_download and is_uncompressable(str(downloaded_full_path)):
-            logger.debug("Uncompressing {downloaded_full_path} to {output_path}")
-            uncompress(
-                path=str(downloaded_full_path),
-                destination=str(uncompress_tmp_dirpath),
-                delete_after_uncompress=True,
-            )
-            os.system(f"mv {uncompress_tmp_dirpath}/* {output_path}")
-        else:
-            os.system(f"mv {dl_tmp_dirpath}/* {output_path}")
-
-        # clean up temporary folder
-        delete_file_or_directory(dl_tmp_dirpath)
-        delete_file_or_directory(uncompress_tmp_dirpath)
-=======
             output_path=output_path,
             reset=reset,
             uncompress_after_download=uncompress_after_download,
@@ -225,7 +199,6 @@
             output_path=output_path,
             uncompress_after_download=uncompress_after_download,
         )
->>>>>>> 3d7b8cb9
 
     return output_path
 
