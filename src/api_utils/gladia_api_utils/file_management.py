--- conflicted
+++ resolved
@@ -325,11 +325,6 @@
         Path: The path to the downloaded file.
     """
 
-<<<<<<< HEAD
-    is_gdrivefile = url.startswith("https://drive.google.com/")
-
-=======
->>>>>>> 3d7b8cb9
     file_full_path = Path(file_full_path)
 
     if not os.path.exists(file_full_path.parent):
