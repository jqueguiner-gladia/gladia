import importlib
import json
import os
import re
import subprocess
import sys
import tempfile
import urllib.parse
from logging import getLogger
from pathlib import Path
from shlex import quote
from typing import Any, List, Optional
from urllib.request import urlopen

import forge
import starlette
import yaml
from fastapi import APIRouter, File, Form, HTTPException, Query, UploadFile, status
from fastapi.responses import JSONResponse
from pydantic import BaseModel, create_model

from .casting import cast_response
from .file_management import is_binary_file, is_valid_path, write_tmp_file
from .responses import AudioResponse, ImageResponse, VideoResponse

versions = list()
available_versions = list()
logger = getLogger(__name__)

PATTERN = re.compile(r'((\w:)|(\.))((/(?!/)(?!/)|\\{2})[^\n?"|></\\:*]+)+')
PATH_TO_GLADIA_SRC = os.getenv("PATH_TO_GLADIA_SRC", "/app")

models_folder_suffix = "models"

file_types = ["image", "audio", "video"]
text_types = ["text", "str", "string"]
number_types = ["number", "int", "integer"]
decimal_types = ["float", "decimal"]
boolean_types = ["bool", "boolean"]
singular_types = text_types + number_types + decimal_types + boolean_types


# take several dictionaries in input and return a merged one
def merge_dicts(*args: dict) -> dict:
    """
    Merge several dictionaries into a single one.

    Args:
        *args: dictionaries to merge

    Returns:
        dict: merged dictionaries
    """

    sum_items = list()

    for dictionary in args:
        sum_items += list(dictionary.items())

    return dict(sum_items)


def to_task_name(folder_name: str) -> str:
    """
    Convert a folder name to a task name.

    Args:
        folder_name (str): name of the folder

    Returns:
        str: name of the task
    """

    # remove the models suffix
    # remove 1 more character to remove the "-"
    return folder_name[: -(len(models_folder_suffix) + 1)]


def to_models_folder_name(model_name: str) -> str:
    """
    This function is used to find the folder containing all
    related models for a given task.
    We use the -{models_folder_suffix} in order to
    avoid fastapi to be confused with the routing layer
    defined by the task.py

    Args:
        model_name (str): name of the model

    Returns:
        str: name of the folder containing all related models

    """
    return f"{model_name}-{models_folder_suffix}"


def dict_model(name: str, dict_def: dict) -> BaseModel:
    """
    Create a model from a dictionary.

    Args:
        name (str): name of the model
        dict_def (dict): dictionary defining the model

    Returns:
        pydantic.BaseModel: model created from the dictionary
    """
    fields = {}

    for field_name, value in dict_def.items():
        if isinstance(value, tuple):
            fields[field_name] = value
        elif isinstance(value, dict):
            fields[field_name] = (dict_model(f"{name}_{field_name}", value), ...)
        else:
            raise ValueError(f"Field {field_name}:{value} has invalid syntax")

    return create_model(name, **fields)


def get_module_infos(root_path=None) -> list:
    """
    Get the list of available module infos

    Args:
        root_path (str): path to the root of the project

    Returns:
        list: list of available module infos
    """

    if root_path:
        caller_file = root_path
    else:
        caller_file = sys._getframe(1).f_globals["__file__"]

    pwd = str(Path(caller_file).absolute()).split("/")

    plugin = pwd[len(pwd) - 3 : len(pwd)]
    tags = ".".join(plugin)[:-3]
    task = plugin[-1][:-3]

    return task, plugin, tags


def get_model_versions(root_path: str = None) -> dict:
    """
    Get the list of available model versions.
    We use the -{models_folder_suffix} in order to
    avoid fastapi to be confused with the routing layer

    Args:
        root_path (str): path to the root of the project

    Returns:
        dict: dictionary of available model versions
    """

    # used for relative paths
    if root_path:
        rel_path = root_path
    else:
        namespace = sys._getframe(1).f_globals

        cwd = os.getcwd()

        rel_path = namespace["__file__"]
        rel_path = os.path.join(cwd, rel_path)

    sub_dir_to_crawl = f"{os.path.splitext(os.path.basename(rel_path))[0]}"
    sub_dir_to_crawl = to_models_folder_name(sub_dir_to_crawl)

    versions = dict()
    package_path = str(Path(rel_path).parent.joinpath(sub_dir_to_crawl))

    for fname in os.listdir(package_path):
        if os.path.isdir(os.path.join(package_path, fname)):
            if not Path(os.path.join(package_path, fname, "__init__.py")).exists():
                continue

            # Retieve metadata from metadata file and push it to versions,
            # the output of the get road
            model = fname
            endpoint = package_path.replace("apis", "").replace("-models", "")
            model_metadata = get_model_metadata(endpoint, model)
            versions[fname] = model_metadata

    return versions, package_path


def get_model_metadata(endpoint, model):
    splited_endpoint = endpoint.split("/")
    endpoint = (
        f"/{splited_endpoint[1]}/{splited_endpoint[2]}/{splited_endpoint[3]}-models/"
    )
    path = f"apis{endpoint}{model}"
    file_name = ".model_metadata.yaml"
    fallback_file_name = ".metadata_model_template.yaml"
    return get_metadata(path, file_name, fallback_file_name)


def get_task_metadata(endpoint):
    path = f"apis{endpoint}"
    file_name = ".task_metadata.yaml"
    fallback_file_name = ".metadata_task_template.yaml"
    return get_metadata(path, file_name, fallback_file_name)


def get_metadata(rel_path, file_name, fallback_file_name):
    file_path = os.path.join(rel_path, file_name)
    if not Path(file_path).exists():
        file_path = os.path.join("apis", fallback_file_name)
    with open(file_path, "r") as metadata_file:
        metadata = yaml.safe_load(metadata_file)
    return metadata


def exec_in_subprocess(
    env_name: str, module_path: str, model: str, output_tmp_result: str, **kwargs
):
    """
    Execute a model in a subprocess.
    The subprocess is executed in a separate thread.

    Args:
        env_name (str): name of the environment
        module_path (str): path to the module
        model (str): name of the model
        output_tmp_result (str): path to the temporary result file
        **kwargs: arguments to pass to the model

    Returns:
        threading.Thread: thread of the subprocess

    Raises:
        RuntimeError: if the subprocess fails
    """

    HERE = os.path.abspath(Path(__file__).parent)

    cmd = f"""micromamba run -n {env_name} --cwd {os.path.abspath(module_path)} python {os.path.join(HERE, 'run_process.py')} {os.path.abspath(module_path)} {model} {output_tmp_result} """

    cmd += f"{quote(urllib.parse.quote(json.dumps(kwargs)))}"

    try:
        proc = subprocess.Popen(
            cmd,
            stdout=subprocess.PIPE,
            stderr=subprocess.PIPE,
            stdin=subprocess.PIPE,
            shell=True,
            executable="/bin/bash",
        )

        std_outputs, error_message = proc.communicate()
        logger.debug(f"subprocess stdout: {std_outputs}")

        error_message = f"Subprocess encountered the following error : {error_message}\nCommand executed: {cmd}"

        # if the subprocess has failed (return code of shell != 0)
        # raise an exception and log to the console the error message
        if proc.returncode != 0:
            logger.error(error_message)
            raise RuntimeError(error_message)

    except subprocess.CalledProcessError as error:
        error_message = f"Could not run in subprocess command {cmd}: {error}"

        logger.error(error_message)

        raise RuntimeError(error_message)


def get_module_env_name(module_path: str) -> str:
    """
    Get the name of the environment from the module path.

    Args:
        module_path (str): path to the module

    Returns:
        str: name of the associated micromamba environment. None if no environment is found.
    """

    if os.path.isfile(os.path.join(module_path, "env.yaml")):
        path = os.path.join(module_path, "env.yaml").split("/")

        task = path[-3]
        model = path[-2]

        return f"{task}-{model}"

    elif os.path.isfile(os.path.join(module_path, "../", "env.yaml")):
        return os.path.split(os.path.split(os.path.split(module_path)[0])[0])[1]

    else:
        return None


def get_endpoint_parameter_type(parameter: dict) -> Any:
    """
    Get the type of the parameter for the endpoint and map them
    to a standard python type.

    Args:
        parameter (dict): parameter of the endpoint

    Returns:
        Any: type of the parameter for the endpoint

    Raises:
        TypeError: if the parameter type is not supported.
    """

    type_correspondence = {key: str for key in text_types}
    type_correspondence.update({key: int for key in number_types})
    type_correspondence.update({key: float for key in decimal_types})
    type_correspondence.update({key: bool for key in boolean_types})
    type_correspondence.update({key: Optional[UploadFile] for key in file_types})

    parameter_type = type_correspondence.get(parameter["type"], None)

    if parameter_type == None:
        raise TypeError(f"'{parameter['type']}' is an unknown type")

    return parameter_type


def get_example_name(path):
    file_name_with_extension = os.path.basename(path)
    file_name, extension = os.path.splitext(file_name_with_extension)
    return f"from_{file_name}_{extension[1:]}"


def create_description_for_the_endpoint_parameter(endpoint_param: dict) -> dict:
    """
    Create a description for the endpoint parameters.
    The description is a dictionary that will be used to automatically generate
    the swagger documentation.

    Args:
        endpoint_param (dict): parameter of the endpoint

    Returns:
        dict: dict representing the description of the endpoint's parameter
    """

    parameters_to_add = {}

    parameters_to_add[endpoint_param["name"]] = {
        "type": get_endpoint_parameter_type(endpoint_param),  # i.e UploadFile
        "data_type": endpoint_param["type"],  # i.e image
        "default": None
        if endpoint_param["type"] in file_types
        else endpoint_param.get("default", ...),
        "constructor": File if endpoint_param["type"] in file_types else Form,
<<<<<<< HEAD
        "example": endpoint_param["example"],
        "examples": {get_example_name(example): example for example in endpoint_param["examples"]} 
=======
        "example": {
            get_example_name(endpoint_param["example"]): endpoint_param["example"]
        }
        if endpoint_param["type"] in file_types
        else endpoint_param["example"],
        "examples": {
            get_example_name(example): example for example in endpoint_param["examples"]
        }
>>>>>>> f709dce5
        if endpoint_param["type"] in file_types and endpoint_param.get("examples", None)
        else {},
        "description": "",  # TODO: retrieve from {task}.py
    }

    # TODO: add validator checking that file and file_url can both be empty
    if endpoint_param["type"] in file_types:
        parameters_to_add[f"{endpoint_param['name']}_url"] = {
            "type": Optional[str],
            "data_type": "url",
            "default": None,
            "constructor": Form,
<<<<<<< HEAD
            "example": endpoint_param["example"],
            "examples": {get_example_name(example): example for example in endpoint_param["examples"]}
=======
            "example": {
                get_example_name(endpoint_param["example"]): endpoint_param["example"]
            },
            "examples": {
                get_example_name(example): example
                for example in endpoint_param["examples"]
            }
>>>>>>> f709dce5
            if endpoint_param.get("examples", None)
            else {},
            "description": "",  # TODO: copy description from above param
        }

    return parameters_to_add


def get_error_reponse(code: int, message: str) -> JSONResponse:
    """
    Create a JSONResponse error response

    Args:
        code (int): error code
        message (str): error message

    Returns:
        dict: error response
    """

    JSONResponse(status_code=code, content={"message": message})


def get_task_examples(endpoint, models):
    task_example = dict()
    task_examples = dict()
    for model in models:
        model_metadata = get_model_metadata(endpoint, model)
        model_example = model_metadata["gladia"].get("example", {})
        model_examples = model_metadata["gladia"].get("examples", {})
        task_example.update({model: model_example})
        task_examples.update({model: model_examples})
    return task_example, task_examples


class TaskRouter:
    """
    The TaskRouter class is used to route tasks to the appropriate model.
    """

    def __init__(
        self, router: APIRouter, input: List[dict], output, default_model: str
    ):
        """
        Initialize the TaskRouter class
        It will create a router and all the to the main FastAPI routeur.
        It will generate 2 routes:
            - A get route that will give the list of available models and their associated metadata + a task summary
            - A post route used to "apply" the model to the input (predict endpoint) where the model is a parameter of the query
            and all other parameters are inherant to input argument from the task.py file.

        Args:
            router (APIRouter): router of the API user FastAPI engine
            input (list): a list of the input parameters of the task. input parameters are represented as dictionaries with the following keys: name, type, placeholder, example, default (if applicable)
            output (dict): a dictionary describing the output standards of the Task with the following keys: name, type, example
            default_model (str): name of the default model to use
        """
        self.input = input
        self.output = output
        self.default_model = default_model

        namespace = sys._getframe(1).f_globals

        # concate the package name (i.e apis.text.text) with the model filename (i.e word-alignment.py) to obtain the relative path
        rel_path = os.path.join(
            namespace["__package__"].replace(".", "/"),
            namespace["__file__"].split("/")[-1],
        )

        self.task_name, self.plugin, self.tags = get_module_infos(root_path=rel_path)
        self.versions, self.root_package_path = get_model_versions(rel_path)
        self.endpoint = (
            f"/{rel_path.split('/')[1]}/{rel_path.split('/')[2]}/{self.task_name}/"
        )

        if not self.__check_if_model_exist(self.root_package_path, default_model):
            return

        # Define the get routes implemented by fastapi
        # The @router.get() content define the informations
        # displayed in /docs and /openapi.json for the get routes
        @router.get(
            "/",
            summary=f"Get list of models available for {self.task_name}",
            tags=[self.tags],
        )
        # This function send bask the get road content to the caller
        async def get_versions():
            task_metadata = get_task_metadata(self.endpoint)
            get_content = {"models": dict(sorted(self.versions.items()))}
            # dict(sorted( is used to order
            # the models in alphabetical order
            get_content = dict(sorted(merge_dicts(get_content, task_metadata).items()))

            return get_content

        response_classes = {
            "image": ImageResponse,
            "video": VideoResponse,
            "audio": AudioResponse,
        }

        response_class = response_classes.get(self.output["type"], JSONResponse)

        response_schema = (
            response_class.schema
            if response_class in response_classes.values()
            else {
                "type": "object",
                "prediction": self.output["type"],
                "prediction_raw": Any,
            }
        )

        models = list(self.versions.keys())
        task_example, task_examples = get_task_examples(self.endpoint, models)

        responses = {
            200: {
                "content": {response_class.media_type: {"schema": response_schema}},
                "example": task_example,
                "examples": task_examples,
            }
        }

        endpoint_parameters_description = dict()
        for parameter in input:
            endpoint_parameters_description.update(
                create_description_for_the_endpoint_parameter(parameter)
            )

        form_parameters = []
        for key, value in endpoint_parameters_description.items():
            form_parameters.append(
                forge.arg(
                    key,
                    type=value["type"],
                    default=value["constructor"](
                        title=key,
                        default=value["default"],
                        description=value["description"],
                        example=value[
                            "example"
                        ],  # NOTE: FastAPI does not use this value
                        examples=value[
                            "examples"
                        ],  # NOTE: FastAPI does not use this value
                        data_type=value.get("data_type", ""),
                    ),
                )
            )

        query_for_model_name = forge.arg(
            "model",
            type=str,
            default=Query(self.default_model, enum=set(self.versions.keys())),
        )

        # Define the post routes implemented by fastapi
        # The @router.post() content define the informations
        # displayed in /docs and /openapi.json for the post routes
        @router.post(
            "/",
            summary=f"Apply model for the {self.task_name} task for a given models",
            tags=[self.tags],
            response_class=response_class,
            responses=responses,
        )
        @forge.sign(*[*form_parameters, query_for_model_name])
        async def apply(*args, **kwargs):

            # cast BaseModel pydantic models into python type
            parameters_in_body = {}

            for key, value in kwargs.items():
                if isinstance(value, BaseModel):
                    parameters_in_body.update(value.dict())
                else:
                    parameters_in_body[key] = value

            kwargs = parameters_in_body

            routeur = to_task_name(self.root_package_path)
            this_routeur = importlib.import_module(routeur.replace("/", "."))
            inputs = this_routeur.inputs

            model = kwargs["model"]
            # remove it from kwargs to avoid passing it to the predict function
            del kwargs["model"]

            module_path = f"{self.root_package_path}/{model}/"
            if not os.path.exists(module_path):
                raise HTTPException(
                    status_code=status.HTTP_400_BAD_REQUEST,
                    detail=f"Model {model} does not exist",
                )

            for input in inputs:
                input_name = input["name"]

                if input["type"] in file_types:
                    # if the input file is in kwargs:
                    if isinstance(
                        kwargs.get(input_name, None),
                        starlette.datastructures.UploadFile,
                    ):
                        # make all io to files
                        kwargs[input_name] = await kwargs[input_name].read()

                    # if an url key is in the kwargs and if a file is in it
                    elif kwargs.get(f"{input_name}_url", None):
                        url = kwargs[f"{input_name}_url"]

                        dummy_header = {
                            "User-Agent": "Mozilla/5.0 (X11; Linux x86_64) "
                        }

                        req = urllib.request.Request(url=url, headers=dummy_header)
                        kwargs[input_name] = urlopen(req).read()

                    # if not, file is missing
                    else:
                        error_message = f"One field among '{input_name}' and '{input_name}_url' is required."
                        return get_error_reponse(400, error_message)

                    # remove the url arg to avoid it to be passed in predict
                    if f"{input_name}_url" in kwargs:
                        del kwargs[f"{input_name}_url"]

                else:
                    if not kwargs.get(input_name, None):
                        error_message = f"Input '{input_name}' of '{input['type']}' type is missing."
                        return get_error_reponse(400, error_message)

            env_name = get_module_env_name(module_path)
            # if its a subprocess
            if env_name is not None:

                # convert io Bytes to files
                # input_files to clean
                input_files = list()
                for input in inputs:
                    if input["type"] in file_types:
                        tmp_file = write_tmp_file(kwargs[input["name"]])
                        kwargs[input["name"]] = tmp_file
                        input_files.append(tmp_file)

                    elif input["type"] in ["text"]:
                        kwargs[input["name"]] = quote(kwargs[input["name"]])

                output_tmp_result = tempfile.NamedTemporaryFile().name

                model = quote(model)
                output_tmp_result = quote(output_tmp_result)

                try:
                    exec_in_subprocess(
                        env_name=env_name,
                        module_path=module_path,
                        model=model,
                        output_tmp_result=output_tmp_result,
                        **kwargs,
                    )

                except Exception as e:
                    raise HTTPException(
                        status_code=status.HTTP_500_INTERNAL_SERVER_ERROR,
                        detail=f"The following error occurred: {str(e)}",
                    )

                if is_binary_file(output_tmp_result):
                    file = open(output_tmp_result, "rb")
                else:
                    file = open(output_tmp_result, "r")
                result = file.read()
                file.close()

                os.system(f"rm {output_tmp_result}")

                for input_file in input_files:
                    os.system(f"rm {input_file}")

            else:

                this_module = importlib.machinery.SourceFileLoader(
                    model, f"{self.root_package_path}/{model}/{model}.py"
                ).load_module()

                # This is where we launch the inference without custom env
                result = getattr(this_module, f"predict")(*args, **kwargs)

            try:
                return cast_response(result, self.output)
            except Exception as e:
                error_message = f"Couldn't cast response: {e}"

                logger.error(error_message)

                raise HTTPException(
                    status_code=status.HTTP_500_INTERNAL_SERVER_ERROR,
                    detail=error_message,
                )
            finally:

                if isinstance(result, str):
                    try:
                        if (
                            result != "/"
                            and is_valid_path(result)
                            and os.path.exists(result)
                        ):
                            os.system(f"rm {result}")
                    except:
                        pass

    def __check_if_model_exist(
        self, root_package_path: str, default_model: str
    ) -> bool:
        """
        Verify that the default model for the task is implemented.

        :param root_package_path: path to the package
        :param default_model: name of the default model for the task
        :return: True if it exists, False otherwise.
        """

        model_dir = os.path.join(root_package_path, default_model)
        model_file = os.path.join(
            root_package_path, default_model, f"{default_model}.py"
        )

        if not os.path.exists(root_package_path):
            logger.warn(
                f"task dir ({root_package_path}) does not exist, skipping {self.task_name}"
            )
            return False

        elif not os.path.exists(model_dir):
            logger.warn(
                f"model_dir ({model_dir}) does not exist, skipping {self.task_name}"
            )
            return False

        elif not os.path.exists(model_file):
            logger.warn(
                f"model_file ({model_file}) does not exist, skipping {self.task_name}"
            )
            return False

        return True<|MERGE_RESOLUTION|>--- conflicted
+++ resolved
@@ -354,19 +354,10 @@
         if endpoint_param["type"] in file_types
         else endpoint_param.get("default", ...),
         "constructor": File if endpoint_param["type"] in file_types else Form,
-<<<<<<< HEAD
         "example": endpoint_param["example"],
-        "examples": {get_example_name(example): example for example in endpoint_param["examples"]} 
-=======
-        "example": {
-            get_example_name(endpoint_param["example"]): endpoint_param["example"]
-        }
-        if endpoint_param["type"] in file_types
-        else endpoint_param["example"],
         "examples": {
             get_example_name(example): example for example in endpoint_param["examples"]
         }
->>>>>>> f709dce5
         if endpoint_param["type"] in file_types and endpoint_param.get("examples", None)
         else {},
         "description": "",  # TODO: retrieve from {task}.py
@@ -379,18 +370,8 @@
             "data_type": "url",
             "default": None,
             "constructor": Form,
-<<<<<<< HEAD
-            "example": endpoint_param["example"],
+            "example": {get_example_name(endpoint_param["example"]): endpoint_param["example"]},
             "examples": {get_example_name(example): example for example in endpoint_param["examples"]}
-=======
-            "example": {
-                get_example_name(endpoint_param["example"]): endpoint_param["example"]
-            },
-            "examples": {
-                get_example_name(example): example
-                for example in endpoint_param["examples"]
-            }
->>>>>>> f709dce5
             if endpoint_param.get("examples", None)
             else {},
             "description": "",  # TODO: copy description from above param
