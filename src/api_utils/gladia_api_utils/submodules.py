import importlib
import json
import os
import re
import subprocess
import sys
import tempfile
import urllib.parse
from logging import getLogger
from pathlib import Path
from shlex import quote
from typing import Any, List, Optional
from urllib.request import urlopen

import forge
import starlette
import yaml
from fastapi import APIRouter, File, Form, HTTPException, Query, UploadFile, status
from fastapi.responses import JSONResponse
from pydantic import BaseModel, create_model

from .casting import cast_response
from .file_management import is_binary_file, is_valid_path, write_tmp_file
from .responses import AudioResponse, ImageResponse, VideoResponse

versions = list()
available_versions = list()
logger = getLogger(__name__)

PATTERN = re.compile(r'((\w:)|(\.))((/(?!/)(?!/)|\\{2})[^\n?"|></\\:*]+)+')
PATH_TO_GLADIA_SRC = os.getenv("PATH_TO_GLADIA_SRC", "/app")

models_folder_suffix = "models"

file_types = ["image", "audio", "video"]
text_types = ["text", "str", "string"]
number_types = ["number", "int", "integer"]
decimal_types = ["float", "decimal"]
boolean_types = ["bool", "boolean"]
singular_types = text_types + number_types + decimal_types + boolean_types


# take several dictionaries in input and return a merged one
def merge_dicts(*args: dict) -> dict:
    """
    Merge several dictionaries into a single one.

    Args:
        *args: dictionaries to merge

    Returns:
        dict: merged dictionaries
    """

    sum_items = list()

    for dictionary in args:
        sum_items += list(dictionary.items())

    return dict(sum_items)


def to_task_name(folder_name: str) -> str:
    """
    Convert a folder name to a task name.

    Args:
        folder_name (str): name of the folder

    Returns:
        str: name of the task
    """

    # remove the models suffix
    # remove 1 more character to remove the "-"
    return folder_name[: -(len(models_folder_suffix) + 1)]


def to_models_folder_name(model_name: str) -> str:
    """
    This function is used to find the folder containing all
    related models for a given task.
    We use the -{models_folder_suffix} in order to
    avoid fastapi to be confused with the routing layer
    defined by the task.py

    Args:
        model_name (str): name of the model

    Returns:
        str: name of the folder containing all related models

    """
    return f"{model_name}-{models_folder_suffix}"


def dict_model(name: str, dict_def: dict) -> BaseModel:
    """
    Create a model from a dictionary.

    Args:
        name (str): name of the model
        dict_def (dict): dictionary defining the model

    Returns:
        pydantic.BaseModel: model created from the dictionary
    """
    fields = {}

    for field_name, value in dict_def.items():
        if isinstance(value, tuple):
            fields[field_name] = value
        elif isinstance(value, dict):
            fields[field_name] = (dict_model(f"{name}_{field_name}", value), ...)
        else:
            raise ValueError(f"Field {field_name}:{value} has invalid syntax")

    return create_model(name, **fields)


def get_module_infos(root_path=None) -> list:
    """
    Get the list of available module infos

    Args:
        root_path (str): path to the root of the project

    Returns:
        list: list of available module infos
    """

    if root_path:
        caller_file = root_path
    else:
        caller_file = sys._getframe(1).f_globals["__file__"]

    pwd = str(Path(caller_file).absolute()).split("/")

    plugin = pwd[len(pwd) - 3 : len(pwd)]
    tags = ".".join(plugin)[:-3]
    task = plugin[-1][:-3]

    return task, plugin, tags


def get_model_versions(root_path: str = None) -> dict:
    """
    Get the list of available model versions.
    We use the -{models_folder_suffix} in order to
    avoid fastapi to be confused with the routing layer

    Args:
        root_path (str): path to the root of the project

    Returns:
        dict: dictionary of available model versions
    """

    # used for relative paths
    if root_path:
        rel_path = root_path
    else:
        namespace = sys._getframe(1).f_globals

        cwd = os.getcwd()

        rel_path = namespace["__file__"]
        rel_path = os.path.join(cwd, rel_path)

    sub_dir_to_crawl = f"{os.path.splitext(os.path.basename(rel_path))[0]}"
    sub_dir_to_crawl = to_models_folder_name(sub_dir_to_crawl)

    versions = dict()
    package_path = str(Path(rel_path).parent.joinpath(sub_dir_to_crawl))

    for fname in os.listdir(package_path):
        if os.path.isdir(os.path.join(package_path, fname)):
            if not Path(os.path.join(package_path, fname, "__init__.py")).exists():
                continue

            # Retieve metadata from metadata file and push it to versions,
            # the output of the get road
            model = fname
            endpoint = package_path.replace("apis", "").replace("-models", "")
            model_metadata = get_model_metadata(endpoint, model)
            versions[fname] = model_metadata

    return versions, package_path


def get_model_metadata(endpoint, model):
    splited_endpoint = endpoint.split("/")
    endpoint = (
        f"/{splited_endpoint[1]}/{splited_endpoint[2]}/{splited_endpoint[3]}-models/"
    )
    path = f"apis{endpoint}{model}"
    file_name = ".model_metadata.yaml"
    fallback_file_name = ".metadata_model_template.yaml"
    return get_metadata(path, file_name, fallback_file_name)


def get_task_metadata(endpoint):
    path = f"apis{endpoint}"
    file_name = ".task_metadata.yaml"
    fallback_file_name = ".metadata_task_template.yaml"
    return get_metadata(path, file_name, fallback_file_name)


def get_metadata(rel_path, file_name, fallback_file_name):
    file_path = os.path.join(rel_path, file_name)
    if not Path(file_path).exists():
        file_path = os.path.join("apis", fallback_file_name)
    with open(file_path, "r") as metadata_file:
        metadata = yaml.safe_load(metadata_file)
    return metadata


def exec_in_subprocess(
    env_name: str, module_path: str, model: str, output_tmp_result: str, **kwargs
):
    """
    Execute a model in a subprocess.
    The subprocess is executed in a separate thread.

    Args:
        env_name (str): name of the environment
        module_path (str): path to the module
        model (str): name of the model
        output_tmp_result (str): path to the temporary result file
        **kwargs: arguments to pass to the model

    Returns:
        threading.Thread: thread of the subprocess

    Raises:
        RuntimeError: if the subprocess fails
    """

    HERE = os.path.abspath(Path(__file__).parent)

    cmd = f"""micromamba run -n {env_name} --cwd {os.path.abspath(module_path)} python {os.path.join(HERE, 'run_process.py')} {os.path.abspath(module_path)} {model} {output_tmp_result} """

    cmd += f"{quote(urllib.parse.quote(json.dumps(kwargs)))}"

    try:
        proc = subprocess.Popen(
            cmd,
            stdout=subprocess.PIPE,
            stderr=subprocess.PIPE,
            stdin=subprocess.PIPE,
            shell=True,
            executable="/bin/bash",
        )

        std_outputs, error_message = proc.communicate()
        logger.debug(f"subprocess stdout: {std_outputs}")

        error_message = f"Subprocess encountered the following error : {error_message}\nCommand executed: {cmd}"

        # if the subprocess has failed (return code of shell != 0)
        # raise an exception and log to the console the error message
        if proc.returncode != 0:
            logger.error(error_message)
            raise RuntimeError(error_message)

    except subprocess.CalledProcessError as error:
        error_message = f"Could not run in subprocess command {cmd}: {error}"

        logger.error(error_message)

        raise RuntimeError(error_message)


def get_module_env_name(module_path: str) -> str:
    """
    Get the name of the environment from the module path.

    Args:
        module_path (str): path to the module

    Returns:
        str: name of the associated micromamba environment. None if no environment is found.
    """

    if os.path.isfile(os.path.join(module_path, "env.yaml")):
        path = os.path.join(module_path, "env.yaml").split("/")

        task = path[-3]
        model = path[-2]

        return f"{task}-{model}"

    elif os.path.isfile(os.path.join(module_path, "../", "env.yaml")):
        return os.path.split(os.path.split(os.path.split(module_path)[0])[0])[1]

    else:
        return None


def get_endpoint_parameter_type(parameter: dict) -> Any:
    """
    Get the type of the parameter for the endpoint and map them
    to a standard python type.

    Args:
        parameter (dict): parameter of the endpoint

    Returns:
        Any: type of the parameter for the endpoint

    Raises:
        TypeError: if the parameter type is not supported.
    """

    type_correspondence = {key: str for key in text_types}
    type_correspondence.update({key: int for key in number_types})
    type_correspondence.update({key: float for key in decimal_types})
    type_correspondence.update({key: bool for key in boolean_types})
    type_correspondence.update({key: Optional[UploadFile] for key in file_types})

    parameter_type = type_correspondence.get(parameter["type"], None)

    if parameter_type == None:
        raise TypeError(f"'{parameter['type']}' is an unknown type")

    return parameter_type


<<<<<<< HEAD
def get_example_name(path):
    file_name_with_extension = os.path.basename(path)
    file_name, extension = os.path.splitext(file_name_with_extension)
    return f"from_{file_name}_{extension[1:]}"


def create_description_for_the_endpoit_parameter(endpoint_param):
=======
def create_description_for_the_endpoint_parameter(endpoint_param: dict) -> dict:
    """
    Create a description for the endpoint parameters.
    The description is a dictionary that will be used to automatically generate
    the swagger documentation.

    Args:
        endpoint_param (dict): parameter of the endpoint

    Returns:
        dict: dict representing the description of the endpoint's parameter
    """
>>>>>>> cc7bb8f4

    parameters_to_add = {}

    parameters_to_add[endpoint_param["name"]] = {
        "type": get_endpoint_parameter_type(endpoint_param),  # i.e UploadFile
        "data_type": endpoint_param["type"],  # i.e image
        "default": None
        if endpoint_param["type"] in file_types
        else endpoint_param.get("default", ...),
        "constructor": File if endpoint_param["type"] in file_types else Form,
        "example": {get_example_name(endpoint_param["example"]): endpoint_param["example"]} if endpoint_param["type"] in file_types else endpoint_param["example"],
        "examples": {get_example_name(example): example for example in endpoint_param["examples"]} 
        if endpoint_param["type"] in file_types and endpoint_param.get("examples", None)
        else [],
        "description": "",  # TODO: retrieve from {task}.py
    }

    # TODO: add validator checking that file and file_url can both be empty
    if endpoint_param["type"] in file_types:
        parameters_to_add[f"{endpoint_param['name']}_url"] = {
            "type": Optional[str],
            "data_type": "url",
            "default": None,
            "constructor": Form,
            "example": {get_example_name(endpoint_param["example"]): endpoint_param["example"]},
            "examples": {get_example_name(example): example for example in endpoint_param["examples"]}
            if endpoint_param.get("examples", None)
            else [],
            "description": "",  # TODO: copy description from above param
        }

    return parameters_to_add


def get_error_reponse(code: int, message: str) -> JSONResponse:
    """
    Create a JSONResponse error response

    Args:
        code (int): error code
        message (str): error message

    Returns:
        dict: error response
    """

    JSONResponse(status_code=code, content={"message": message})


def get_task_examples(endpoint, models):
    task_example = dict()
    task_examples = dict()
    for model in models:
        model_metadata = get_model_metadata(endpoint, model)
        model_example = model_metadata["gladia"].get("example", {})
        model_examples = model_metadata["gladia"].get("examples", {})
        task_example.update({model: model_example})
        task_examples.update({model: model_examples})
    return task_example, task_examples


class TaskRouter:
    """
    The TaskRouter class is used to route tasks to the appropriate model.
    """

    def __init__(
        self, router: APIRouter, input: List[dict], output, default_model: str
    ):
        """
        Initialize the TaskRouter class
        It will create a router and all the to the main FastAPI routeur.
        It will generate 2 routes:
            - A get route that will give the list of available models and their associated metadata + a task summary
            - A post route used to "apply" the model to the input (predict endpoint) where the model is a parameter of the query
            and all other parameters are inherant to input argument from the task.py file.

        Args:
            router (APIRouter): router of the API user FastAPI engine
            input (list): a list of the input parameters of the task. input parameters are represented as dictionaries with the following keys: name, type, placeholder, example, default (if applicable)
            output (dict): a dictionary describing the output standards of the Task with the following keys: name, type, example
            default_model (str): name of the default model to use
        """
        self.input = input
        self.output = output
        self.default_model = default_model

        namespace = sys._getframe(1).f_globals

        # concate the package name (i.e apis.text.text) with the model filename (i.e word-alignment.py) to obtain the relative path
        rel_path = os.path.join(
            namespace["__package__"].replace(".", "/"),
            namespace["__file__"].split("/")[-1],
        )

        self.task_name, self.plugin, self.tags = get_module_infos(root_path=rel_path)
        self.versions, self.root_package_path = get_model_versions(rel_path)
        self.endpoint = (
            f"/{rel_path.split('/')[1]}/{rel_path.split('/')[2]}/{self.task_name}/"
        )

        if not self.__check_if_model_exist(self.root_package_path, default_model):
            return

        # Define the get routes implemented by fastapi
        # The @router.get() content define the informations
        # displayed in /docs and /openapi.json for the get routes
        @router.get(
            "/",
            summary=f"Get list of models available for {self.task_name}",
            tags=[self.tags],
        )
        # This function send bask the get road content to the caller
        async def get_versions():
            task_metadata = get_task_metadata(self.endpoint)
            get_content = {"models": dict(sorted(self.versions.items()))}
            # dict(sorted( is used to order
            # the models in alphabetical order
            get_content = dict(sorted(merge_dicts(get_content, task_metadata).items()))

            return get_content

        response_classes = {
            "image": ImageResponse,
            "video": VideoResponse,
            "audio": AudioResponse,
        }

        response_class = response_classes.get(self.output["type"], JSONResponse)

        response_schema = (
            response_class.schema
            if response_class in response_classes.values()
            else {
                "type": "object",
                "prediction": self.output["type"],
                "prediction_raw": Any,
            }
        )

        models = list(self.versions.keys())
        task_example, task_examples = get_task_examples(self.endpoint, models)

        responses = {
            200: {
                "content": {response_class.media_type: {"schema": response_schema}},
                "example": task_example,
                "examples": task_examples,
            }
        }

        endpoint_parameters_description = dict()
        for parameter in input:
            endpoint_parameters_description.update(
                create_description_for_the_endpoint_parameter(parameter)
            )

        form_parameters = []
        for key, value in endpoint_parameters_description.items():
            form_parameters.append(
                forge.arg(
                    key,
                    type=value["type"],
                    default=value["constructor"](
                        title=key,
                        default=value["default"],
                        description=value["description"],
                        example=value[
                            "example"
                        ],  # NOTE: FastAPI does not use this value
                        examples=value[
                            "examples"
                        ],  # NOTE: FastAPI does not use this value
                        data_type=value.get("data_type", ""),
                    ),
                )
            )

        query_for_model_name = forge.arg(
            "model",
            type=str,
            default=Query(self.default_model, enum=set(self.versions.keys())),
        )

        # Define the post routes implemented by fastapi
        # The @router.post() content define the informations
        # displayed in /docs and /openapi.json for the post routes
        @router.post(
            "/",
            summary=f"Apply model for the {self.task_name} task for a given models",
            tags=[self.tags],
            response_class=response_class,
            responses=responses,
        )
        @forge.sign(*[*form_parameters, query_for_model_name])
        async def apply(*args, **kwargs):

            # cast BaseModel pydantic models into python type
            parameters_in_body = {}

            for key, value in kwargs.items():
                if isinstance(value, BaseModel):
                    parameters_in_body.update(value.dict())
                else:
                    parameters_in_body[key] = value

            kwargs = parameters_in_body

            routeur = to_task_name(self.root_package_path)
            this_routeur = importlib.import_module(routeur.replace("/", "."))
            inputs = this_routeur.inputs

            model = kwargs["model"]
            # remove it from kwargs to avoid passing it to the predict function
            del kwargs["model"]

            module_path = f"{self.root_package_path}/{model}/"
            if not os.path.exists(module_path):
                raise HTTPException(
                    status_code=status.HTTP_400_BAD_REQUEST,
                    detail=f"Model {model} does not exist",
                )

            for input in inputs:
                input_name = input["name"]

                if input["type"] in file_types:
                    # if the input file is in kwargs:
                    if isinstance(
                        kwargs.get(input_name, None),
                        starlette.datastructures.UploadFile,
                    ):
                        # make all io to files
                        kwargs[input_name] = await kwargs[input_name].read()

                    # if an url key is in the kwargs and if a file is in it
                    elif kwargs.get(f"{input_name}_url", None):
                        url = kwargs[f"{input_name}_url"]

                        dummy_header = {
                            "User-Agent": "Mozilla/5.0 (X11; Linux x86_64) "
                        }

                        req = urllib.request.Request(url=url, headers=dummy_header)
                        kwargs[input_name] = urlopen(req).read()

                    # if not, file is missing
                    else:
                        error_message = f"One field among '{input_name}' and '{input_name}_url' is required."
                        return get_error_reponse(400, error_message)

                    # remove the url arg to avoid it to be passed in predict
                    if f"{input_name}_url" in kwargs:
                        del kwargs[f"{input_name}_url"]

                else:
                    if not kwargs.get(input_name, None):
                        error_message = f"Input '{input_name}' of '{input['type']}' type is missing."
                        return get_error_reponse(400, error_message)

            env_name = get_module_env_name(module_path)
            # if its a subprocess
            if env_name is not None:

                # convert io Bytes to files
                # input_files to clean
                input_files = list()
                for input in inputs:
                    if input["type"] in file_types:
                        tmp_file = write_tmp_file(kwargs[input["name"]])
                        kwargs[input["name"]] = tmp_file
                        input_files.append(tmp_file)

                    elif input["type"] in ["text"]:
                        kwargs[input["name"]] = quote(kwargs[input["name"]])

                output_tmp_result = tempfile.NamedTemporaryFile().name

                model = quote(model)
                output_tmp_result = quote(output_tmp_result)

                try:
                    exec_in_subprocess(
                        env_name=env_name,
                        module_path=module_path,
                        model=model,
                        output_tmp_result=output_tmp_result,
                        **kwargs,
                    )

                except Exception as e:
                    raise HTTPException(
                        status_code=status.HTTP_500_INTERNAL_SERVER_ERROR,
                        detail=f"The following error occurred: {str(e)}",
                    )

                if is_binary_file(output_tmp_result):
                    file = open(output_tmp_result, "rb")
                else:
                    file = open(output_tmp_result, "r")
                result = file.read()
                file.close()

                os.system(f"rm {output_tmp_result}")

                for input_file in input_files:
                    os.system(f"rm {input_file}")

            else:

                this_module = importlib.machinery.SourceFileLoader(
                    model, f"{self.root_package_path}/{model}/{model}.py"
                ).load_module()

                # This is where we launch the inference without custom env
                result = getattr(this_module, f"predict")(*args, **kwargs)

            try:
                return cast_response(result, self.output)
            except Exception as e:
                error_message = f"Couldn't cast response: {e}"

                logger.error(error_message)

                raise HTTPException(
                    status_code=status.HTTP_500_INTERNAL_SERVER_ERROR,
                    detail=error_message,
                )
            finally:

                if isinstance(result, str):
                    try:
                        if (
                            result != "/"
                            and is_valid_path(result)
                            and os.path.exists(result)
                        ):
                            os.system(f"rm {result}")
                    except:
                        pass

    def __check_if_model_exist(
        self, root_package_path: str, default_model: str
    ) -> bool:
        """
        Verify that the default model for the task is implemented.

        :param root_package_path: path to the package
        :param default_model: name of the default model for the task
        :return: True if it exists, False otherwise.
        """

        model_dir = os.path.join(root_package_path, default_model)
        model_file = os.path.join(
            root_package_path, default_model, f"{default_model}.py"
        )

        if not os.path.exists(root_package_path):
            logger.warn(
                f"task dir ({root_package_path}) does not exist, skipping {self.task_name}"
            )
            return False

        elif not os.path.exists(model_dir):
            logger.warn(
                f"model_dir ({model_dir}) does not exist, skipping {self.task_name}"
            )
            return False

        elif not os.path.exists(model_file):
            logger.warn(
                f"model_file ({model_file}) does not exist, skipping {self.task_name}"
            )
            return False

        return True<|MERGE_RESOLUTION|>--- conflicted
+++ resolved
@@ -326,15 +326,12 @@
     return parameter_type
 
 
-<<<<<<< HEAD
 def get_example_name(path):
     file_name_with_extension = os.path.basename(path)
     file_name, extension = os.path.splitext(file_name_with_extension)
     return f"from_{file_name}_{extension[1:]}"
 
 
-def create_description_for_the_endpoit_parameter(endpoint_param):
-=======
 def create_description_for_the_endpoint_parameter(endpoint_param: dict) -> dict:
     """
     Create a description for the endpoint parameters.
@@ -347,7 +344,6 @@
     Returns:
         dict: dict representing the description of the endpoint's parameter
     """
->>>>>>> cc7bb8f4
 
     parameters_to_add = {}
 
