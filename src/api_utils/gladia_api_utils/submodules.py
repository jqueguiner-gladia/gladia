import importlib
import json
import os
import subprocess
import sys
import tempfile
import urllib.parse
from logging import getLogger
from pathlib import Path
from shlex import quote
from typing import Any, List, Optional, Tuple, Union
from urllib.request import urlopen

import forge
import starlette
import yaml
from fastapi import APIRouter, File, Form, HTTPException, Query, UploadFile, status
from fastapi.responses import JSONResponse
from pydantic import BaseModel, create_model

from .casting import cast_response
from .file_management import is_binary_file, is_valid_path, write_tmp_file
from .responses import AudioResponse, ImageResponse, VideoResponse

versions = list()
available_versions = list()
logger = getLogger(__name__)

PATH_TO_GLADIA_SRC = os.getenv("PATH_TO_GLADIA_SRC", "/app")
ENV_YAML = "env.yaml"

models_folder_suffix = "models"

file_types = ["image", "audio", "video"]
text_types = ["text", "str", "string"]
number_types = ["number", "int", "integer"]
decimal_types = ["float", "decimal"]
boolean_types = ["bool", "boolean"]
singular_types = text_types + number_types + decimal_types + boolean_types


# take several dictionaries in input and return a merged one
def merge_dicts(*args: dict) -> dict:
    """
    Merge several dictionaries into a single one.

    Args:
        *args: dictionaries to merge

    Returns:
        dict: merged dictionaries
    """

    sum_items = list()

    for dictionary in args:
        sum_items += list(dictionary.items())

    return dict(sum_items)


def to_task_name(folder_name: str) -> str:
    """
    Convert a folder name to a task name.

    Args:
        folder_name (str): name of the folder

    Returns:
        str: name of the task
    """

    # remove the models suffix
    # remove 1 more character to remove the "-"
    return folder_name[: -(len(models_folder_suffix) + 1)]


def to_models_folder_name(model_name: str) -> str:
    """
    This function is used to find the folder containing all
    related models for a given task.
    We use the -{models_folder_suffix} in order to
    avoid fastapi to be confused with the routing layer
    defined by the task.py

    Args:
        model_name (str): name of the model

    Returns:
        str: name of the folder containing all related models

    """
    return f"{model_name}-{models_folder_suffix}"


def dict_model(name: str, dict_def: dict) -> BaseModel:
    """
    Create a model from a dictionary.

    Args:
        name (str): name of the model
        dict_def (dict): dictionary defining the model

    Returns:
        pydantic.BaseModel: model created from the dictionary
    """
    fields = {}

    for field_name, value in dict_def.items():
        if isinstance(value, tuple):
            fields[field_name] = value
        elif isinstance(value, dict):
            fields[field_name] = (dict_model(f"{name}_{field_name}", value), ...)
        else:
            raise ValueError(f"Field {field_name}:{value} has invalid syntax")

    return create_model(name, **fields)


def get_module_infos(root_path=None) -> Tuple:
    """
    Get the list of available module infos

    Args:
        root_path (str): path to the root of the project

    Returns:
        Tuple: tuple of available module infos
    """

    if root_path:
        caller_file = root_path
    else:
        caller_file = sys._getframe(1).f_globals["__file__"]

    pwd = str(Path(caller_file).absolute()).split("/")

    plugin = pwd[len(pwd) - 3 : len(pwd)]
    tags = ".".join(plugin)[:-3]
    task = plugin[-1][:-3]

    return task, plugin, tags


def get_model_versions(root_path: str = None) -> Tuple:
    """
    Get the list of available model versions.
    We use the -{models_folder_suffix} in order to
    avoid fastapi to be confused with the routing layer

    Args:
        root_path (str): path to the root of the project

    Returns:
        Tuple: Tuple of available model versions
    """

    # used for relative paths
    if root_path:
        rel_path = root_path
    else:
        namespace = sys._getframe(1).f_globals

        cwd = os.getcwd()

        rel_path = namespace["__file__"]
        rel_path = os.path.join(cwd, rel_path)

    sub_dir_to_crawl = f"{os.path.splitext(os.path.basename(rel_path))[0]}"
    sub_dir_to_crawl = to_models_folder_name(sub_dir_to_crawl)

    versions = dict()
    package_path = str(Path(rel_path).parent.joinpath(sub_dir_to_crawl))

    for fname in os.listdir(package_path):
        if os.path.isdir(os.path.join(package_path, fname)):
            if not Path(os.path.join(package_path, fname, "__init__.py")).exists():
                continue

            # Retieve metadata from metadata file and push it to versions,
            # the output of the get road
            model = fname
            endpoint = package_path.replace("apis", "").replace("-models", "")
            model_metadata = get_model_metadata(endpoint, model)
            versions[fname] = model_metadata

    return versions, package_path


def get_model_metadata(endpoint, model):
    splited_endpoint = endpoint.split("/")
    endpoint = (
        f"/{splited_endpoint[1]}/{splited_endpoint[2]}/{splited_endpoint[3]}-models/"
    )
    path = f"apis{endpoint}{model}"
    file_name = ".model_metadata.yaml"
    fallback_file_name = ".metadata_model_template.yaml"
    return get_metadata(path, file_name, fallback_file_name)


def get_task_metadata(endpoint):
    path = f"apis{endpoint}"
    file_name = ".task_metadata.yaml"
    fallback_file_name = ".metadata_task_template.yaml"
    return get_metadata(path, file_name, fallback_file_name)


def get_metadata(rel_path, file_name, fallback_file_name):
    file_path = os.path.join(rel_path, file_name)
    if not Path(file_path).exists():
        file_path = os.path.join("apis", fallback_file_name)
    with open(file_path, "r") as metadata_file:
        metadata = yaml.safe_load(metadata_file)
    return metadata


def exec_in_subprocess(
    env_name: str, module_path: str, model: str, output_tmp_result: str, **kwargs
):
    """
    Execute a model in a subprocess.
    The subprocess is executed in a separate thread.

    Args:
        env_name (str): name of the environment
        module_path (str): path to the module
        model (str): name of the model
        output_tmp_result (str): path to the temporary result file
        **kwargs: arguments to pass to the model

    Returns:
        threading.Thread: thread of the subprocess

    Raises:
        RuntimeError: if the subprocess fails
    """

    HERE = os.path.abspath(Path(__file__).parent)

    cmd = f"""micromamba run -n {env_name} --cwd {os.path.abspath(module_path)} python {os.path.join(HERE, 'run_process.py')} {os.path.abspath(module_path)} {model} {output_tmp_result} """

    cmd += f"{quote(urllib.parse.quote(json.dumps(kwargs)))}"

    try:
        proc = subprocess.Popen(
            cmd,
            stdout=subprocess.PIPE,
            stderr=subprocess.PIPE,
            stdin=subprocess.PIPE,
            shell=True,
            executable="/bin/bash",
        )

        std_outputs, error_message = proc.communicate()
        logger.debug(f"subprocess stdout: {std_outputs}")

        error_message = f"Subprocess encountered the following error : {error_message}\nCommand executed: {cmd}"

        # if the subprocess has failed (return code of shell != 0)
        # raise an exception and log to the console the error message
        if proc.returncode != 0:
            logger.error(error_message)
            raise RuntimeError(error_message)

    except subprocess.CalledProcessError as error:
        error_message = f"Could not run in subprocess command {cmd}: {error}"

        logger.error(error_message)

        raise RuntimeError(error_message)


def get_module_env_name(module_path: str) -> Union[str, None]:
    """
    Get the name of the environment from the module path.

    Args:
        module_path (str): path to the module

    Returns:
        str: name of the associated micromamba environment. None if no environment is found.
    """

    if os.path.isfile(os.path.join(module_path, ENV_YAML)):
        path = os.path.join(module_path, ENV_YAML).split("/")

        task = path[-3]
        model = path[-2]

        return f"{task}-{model}"

    elif os.path.isfile(os.path.join(module_path, "../", ENV_YAML)):
        return os.path.split(os.path.split(os.path.split(module_path)[0])[0])[1]

    else:
        return None


def get_endpoint_parameter_type(parameter: dict) -> Any:
    """
    Get the type of the parameter for the endpoint and map them
    to a standard python type.

    Args:
        parameter (dict): parameter of the endpoint

    Returns:
        Any: type of the parameter for the endpoint

    Raises:
        TypeError: if the parameter type is not supported.
    """

    type_correspondence = {key: str for key in text_types}
    type_correspondence.update({key: int for key in number_types})
    type_correspondence.update({key: float for key in decimal_types})
    type_correspondence.update({key: bool for key in boolean_types})
    type_correspondence.update({key: Optional[UploadFile] for key in file_types})

    parameter_type = type_correspondence.get(parameter["type"], None)

    if parameter_type == None:
        raise TypeError(f"'{parameter['type']}' is an unknown type")

    return parameter_type


def get_example_name(path):
    file_name_with_extension = os.path.basename(path)
    file_name, extension = os.path.splitext(file_name_with_extension)
    return f"from_{file_name}_{extension[1:]}"


def create_description_for_the_endpoint_parameter(endpoint_param: dict) -> dict:
    """
    Create a description for the endpoint parameters.
    The description is a dictionary that will be used to automatically generate
    the swagger documentation.

    Args:
        endpoint_param (dict): parameter of the endpoint

    Returns:
        dict: dict representing the description of the endpoint's parameter
    """

    parameters_to_add = {}

    parameters_to_add[endpoint_param["name"]] = {
        "type": get_endpoint_parameter_type(endpoint_param),  # i.e UploadFile
        "data_type": endpoint_param["type"],  # i.e image
        "default": None
        if endpoint_param["type"] in file_types
        else endpoint_param.get("default", ...),
        "constructor": File if endpoint_param["type"] in file_types else Form,
        "example": endpoint_param["example"],
        "examples": {
            get_example_name(example): example for example in endpoint_param["examples"]
        }
        if endpoint_param["type"] in file_types and endpoint_param.get("examples", None)
        else {},
        "description": "",  # TODO: retrieve from {task}.py
    }

    # TODO: add validator checking that file and file_url can both be empty
    if endpoint_param["type"] in file_types:
        parameters_to_add[f"{endpoint_param['name']}_url"] = {
            "type": Optional[str],
            "data_type": "url",
            "default": None,
            "constructor": Form,
<<<<<<< HEAD
            "example": endpoint_param["example"],
            "examples": {get_example_name(example): example for example in endpoint_param["examples"]}
=======
            "example": {
                get_example_name(endpoint_param["example"]): endpoint_param["example"]
            },
            "examples": {
                get_example_name(example): example
                for example in endpoint_param["examples"]
            }
>>>>>>> 0054190f
            if endpoint_param.get("examples", None)
            else {},
            "description": "",  # TODO: copy description from above param
        }

    return parameters_to_add


def get_error_reponse(code: int, message: str) -> JSONResponse:
    """
    Create a JSONResponse error response

    Args:
        code (int): error code
        message (str): error message

    Returns:
        dict: error response
    """

    JSONResponse(status_code=code, content={"message": message})


def get_task_examples(endpoint, models):
    task_example = dict()
    task_examples = dict()
    for model in models:
        model_metadata = get_model_metadata(endpoint, model)
        model_example = model_metadata["gladia"].get("example", {})
        model_examples = model_metadata["gladia"].get("examples", {})
        task_example.update({model: model_example})
        task_examples.update({model: model_examples})
    return task_example, task_examples


class TaskRouter:
    """
    The TaskRouter class is used to route tasks to the appropriate model.
    """

    def __init__(
        self, router: APIRouter, input: List[dict], output, default_model: str
    ):
        """
        Initialize the TaskRouter class
        It will create a router and all the to the main FastAPI routeur.
        It will generate 2 routes:
            - A get route that will give the list of available models and their associated metadata + a task summary
            - A post route used to "apply" the model to the input (predict endpoint) where the model is a parameter of the query
            and all other parameters are inherant to input argument from the task.py file.

        Args:
            router (APIRouter): router of the API user FastAPI engine
            input (list): a list of the input parameters of the task. input parameters are represented as dictionaries with the following keys: name, type, placeholder, example, default (if applicable)
            output (dict): a dictionary describing the output standards of the Task with the following keys: name, type, example
            default_model (str): name of the default model to use
        """
        self.input = input
        self.output = output
        self.default_model = default_model

        namespace = sys._getframe(1).f_globals

        # concate the package name (i.e apis.text.text) with the model filename (i.e word-alignment.py) to obtain the relative path
        rel_path = os.path.join(
            namespace["__package__"].replace(".", "/"),
            namespace["__file__"].split("/")[-1],
        )

        self.task_name, self.plugin, self.tags = get_module_infos(root_path=rel_path)
        self.versions, self.root_package_path = get_model_versions(rel_path)
        self.endpoint = (
            f"/{rel_path.split('/')[1]}/{rel_path.split('/')[2]}/{self.task_name}/"
        )

        if not self.__check_if_model_exist(self.root_package_path, default_model):
            return

        # Define the get routes implemented by fastapi
        # The @router.get() content define the informations
        # displayed in /docs and /openapi.json for the get routes
        @router.get(
            "/",
            summary=f"Get list of models available for {self.task_name}",
            tags=[self.tags],
        )
        # This function send bask the get road content to the caller
        async def get_versions():
            task_metadata = get_task_metadata(self.endpoint)
            get_content = {"models": dict(sorted(self.versions.items()))}
            # dict(sorted( is used to order
            # the models in alphabetical order
            get_content = dict(sorted(merge_dicts(get_content, task_metadata).items()))

            return get_content

        response_classes = {
            "image": ImageResponse,
            "video": VideoResponse,
            "audio": AudioResponse,
        }

        response_class = response_classes.get(self.output["type"], JSONResponse)

        response_schema = (
            response_class.schema
            if response_class in response_classes.values()
            else {
                "type": "object",
                "prediction": self.output["type"],
                "prediction_raw": Any,
            }
        )

        models = list(self.versions.keys())
        task_example, task_examples = get_task_examples(self.endpoint, models)

        responses = {
            200: {
                "content": {response_class.media_type: {"schema": response_schema}},
                "example": task_example,
                "examples": task_examples,
            }
        }

        endpoint_parameters_description = dict()
        for parameter in input:
            endpoint_parameters_description.update(
                create_description_for_the_endpoint_parameter(parameter)
            )

        form_parameters = []
        for key, value in endpoint_parameters_description.items():
            form_parameters.append(
                forge.arg(
                    key,
                    type=value["type"],
                    default=value["constructor"](
                        title=key,
                        default=value["default"],
                        description=value["description"],
                        example=value[
                            "example"
                        ],  # NOTE: FastAPI does not use this value
                        examples=value[
                            "examples"
                        ],  # NOTE: FastAPI does not use this value
                        data_type=value.get("data_type", ""),
                    ),
                )
            )

        query_for_model_name = forge.arg(
            "model",
            type=str,
            default=Query(self.default_model, enum=set(self.versions.keys())),
        )

        # Define the post routes implemented by fastapi
        # The @router.post() content define the informations
        # displayed in /docs and /openapi.json for the post routes
        @router.post(
            "/",
            summary=f"Apply model for the {self.task_name} task for a given models",
            tags=[self.tags],
            response_class=response_class,
            responses=responses,
        )
        @forge.sign(*[*form_parameters, query_for_model_name])
        async def apply(*args, **kwargs):

            # cast BaseModel pydantic models into python type
            parameters_in_body = {}

            for key, value in kwargs.items():
                if isinstance(value, BaseModel):
                    parameters_in_body.update(value.dict())
                else:
                    parameters_in_body[key] = value

            kwargs = parameters_in_body

            routeur = to_task_name(self.root_package_path)
            this_routeur = importlib.import_module(routeur.replace("/", "."))
            inputs = this_routeur.inputs

            model = kwargs["model"]
            # remove it from kwargs to avoid passing it to the predict function
            del kwargs["model"]

            module_path = f"{self.root_package_path}/{model}/"
            if not os.path.exists(module_path):
                raise HTTPException(
                    status_code=status.HTTP_400_BAD_REQUEST,
                    detail=f"Model {model} does not exist",
                )

            for input in inputs:
                input_name = input["name"]

                if input["type"] in file_types:
                    # if the input file is in kwargs:
                    if isinstance(
                        kwargs.get(input_name, None),
                        starlette.datastructures.UploadFile,
                    ):
                        # make all io to files
                        kwargs[input_name] = await kwargs[input_name].read()

                    # if an url key is in the kwargs and if a file is in it
                    elif kwargs.get(f"{input_name}_url", None):
                        url = kwargs[f"{input_name}_url"]

                        dummy_header = {
                            "User-Agent": "Mozilla/5.0 (X11; Linux x86_64) "
                        }

                        req = urllib.request.Request(url=url, headers=dummy_header)
                        kwargs[input_name] = urlopen(req).read()

                    # if not, file is missing
                    else:
                        error_message = f"One field among '{input_name}' and '{input_name}_url' is required."
                        return get_error_reponse(400, error_message)

                    # remove the url arg to avoid it to be passed in predict
                    if f"{input_name}_url" in kwargs:
                        del kwargs[f"{input_name}_url"]

                else:
                    if not kwargs.get(input_name, None):
                        error_message = f"Input '{input_name}' of '{input['type']}' type is missing."
                        return get_error_reponse(400, error_message)

            env_name = get_module_env_name(module_path)
            # if its a subprocess
            if env_name is not None:

                # convert io Bytes to files
                # input_files to clean
                input_files = list()
                for input in inputs:
                    if input["type"] in file_types:
                        tmp_file = write_tmp_file(kwargs[input["name"]])
                        kwargs[input["name"]] = tmp_file
                        input_files.append(tmp_file)

                    elif input["type"] in ["text"]:
                        kwargs[input["name"]] = quote(kwargs[input["name"]])

                output_tmp_result = tempfile.NamedTemporaryFile().name

                model = quote(model)
                output_tmp_result = quote(output_tmp_result)

                try:
                    exec_in_subprocess(
                        env_name=env_name,
                        module_path=module_path,
                        model=model,
                        output_tmp_result=output_tmp_result,
                        **kwargs,
                    )

                except Exception as e:
                    raise HTTPException(
                        status_code=status.HTTP_500_INTERNAL_SERVER_ERROR,
                        detail=f"The following error occurred: {str(e)}",
                    )

                if is_binary_file(output_tmp_result):
                    file = open(output_tmp_result, "rb")
                else:
                    file = open(output_tmp_result, "r")
                result = file.read()
                file.close()

                os.system(f"rm {output_tmp_result}")

                for input_file in input_files:
                    os.system(f"rm {input_file}")

            else:

                this_module = importlib.machinery.SourceFileLoader(
                    model, f"{self.root_package_path}/{model}/{model}.py"
                ).load_module()

                # This is where we launch the inference without custom env
                result = getattr(this_module, f"predict")(*args, **kwargs)

            try:
                return cast_response(result, self.output)
            except Exception as e:
                error_message = f"Couldn't cast response: {e}"

                logger.error(error_message)

                raise HTTPException(
                    status_code=status.HTTP_500_INTERNAL_SERVER_ERROR,
                    detail=error_message,
                )
            finally:

                if isinstance(result, str):
                    try:
                        if (
                            result != "/"
                            and is_valid_path(result)
                            and os.path.exists(result)
                        ):
                            os.system(f"rm {result}")
                    except:
                        # not a valid path
                        # skip
                        pass

    def __check_if_model_exist(
        self, root_package_path: str, default_model: str
    ) -> bool:
        """
        Verify that the default model for the task is implemented.

        :param root_package_path: path to the package
        :param default_model: name of the default model for the task
        :return: True if it exists, False otherwise.
        """

        model_dir = os.path.join(root_package_path, default_model)
        model_file = os.path.join(
            root_package_path, default_model, f"{default_model}.py"
        )

        if not os.path.exists(root_package_path):
            logger.warning(
                f"task dir ({root_package_path}) does not exist, skipping {self.task_name}"
            )
            return False

        elif not os.path.exists(model_dir):
            logger.warning(
                f"model_dir ({model_dir}) does not exist, skipping {self.task_name}"
            )
            return False

        elif not os.path.exists(model_file):
            logger.warning(
                f"model_file ({model_file}) does not exist, skipping {self.task_name}"
            )
            return False

        return True<|MERGE_RESOLUTION|>--- conflicted
+++ resolved
@@ -369,18 +369,11 @@
             "data_type": "url",
             "default": None,
             "constructor": Form,
-<<<<<<< HEAD
             "example": endpoint_param["example"],
-            "examples": {get_example_name(example): example for example in endpoint_param["examples"]}
-=======
-            "example": {
-                get_example_name(endpoint_param["example"]): endpoint_param["example"]
-            },
             "examples": {
                 get_example_name(example): example
                 for example in endpoint_param["examples"]
             }
->>>>>>> 0054190f
             if endpoint_param.get("examples", None)
             else {},
             "description": "",  # TODO: copy description from above param
