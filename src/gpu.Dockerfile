#https://www.docker.com/blog/advanced-dockerfiles-faster-builds-and-smaller-images-using-buildkit-and-multistage-builds/
ARG GLADIA_DOCKER_BASE=nvcr.io/nvidia/tritonserver:22.03-py3

<<<<<<< HEAD
FROM $GLADIA_DOCKER_BASE as builder
=======
FROM $GLADIA_DOCKER_BASE
>>>>>>> be5ff450

# add build options to setup_custom_envs
# can be -f to force rebuild of env if already exist
# -p 1 is set by default for stability purposes
# python3 setup_custom_envs.py --help
#
#Usage: setup_custom_envs.py [OPTIONS]

#Options:
#  -r, --rootdir TEXT            Build env recursively from the provided
#                                directory path
#  -p, --poolsize INTEGER        Parallelness if set to 0 will use all threads
#  -s, --simlink                 Will simlink gladia-api-utils from the local
#                                version of gladia-api-utils
#  -c, --compact_mode            Enable compact mode simlinking the default
#                                packages
#  -f, --force                   Force rebuilding venv
#  -b, --base                    Build the base for custom env
#  -t, --trash_cache             Trash the pipenv cache
#  -l, --local_venv_trash_cache  Trash the pipenv cache on cust venv
#  -d, --teardown_common_env     Tear common venv
#  -B, --build_all_env           Build all cust venv
#  -x, --clean_all_venv          Clean all cust venv
#  --help                        Show this message and exit.

ARG SETUP_CUSTOM_ENV_BUILD_MODE="--local_venv_trash_cache --force --simlink --compact_mode --poolsize 1 --base --build_all_env"
ARG SKIP_CUSTOM_ENV_BUILD="false"
ARG SKIP_ROOT_CACHE_CLEANING="false"
ARG SKIP_PIP_CACHE_CLEANING="false"
ARG SKIP_YARN_CACHE_CLEANING="false"
ARG SKIP_NPM_CACHE_CLEANING="false"
ARG SKIP_TMPFILES_CACHE_CLEANING="false"
ARG SKIP_NTLK_DL="false"
ARG GLADIA_API_UTILS_BRANCH="main"

ENV PIPENV_VENV_IN_PROJECT="enabled" \
    TOKENIZERS_PARALLELISM="true" \
    TRANSFORMERS_CACHE="/tmp/gladia/models/transformers" \
    PYTORCH_TRANSFORMERS_CACHE="/tmp/gladia/models/pytorch_transformers" \
    PYTORCH_PRETRAINED_BERT_CACHE="/tmp/gladia/models/pytorch_pretrained_bert" \
    NLTK_DATA="/tmp/gladia/nltk" \
    LC_ALL="C.UTF-8" \
    LANG="C.UTF-8" \
    MINICONDA_INSTALL_PATH="/opt/conda" \
    distro="ubuntu2004" \
    arch="x86_64" \
    TRITON_MODELS_PATH="/tmp/gladia/triton" \
    TRITON_SERVER_PORT_HTTP=8000 \
    TRITON_SERVER_PORT_GRPC=8001 \
    TRITON_SERVER_PORT_HEALTH=8002

# Update apt repositories
RUN apt-get install -y apt-transport-https && \
    apt-get clean && \
    apt-get update --allow-insecure-repositories -y

# Install miniconda for python3.8 linux x86 64b
RUN wget "https://repo.anaconda.com/miniconda/Miniconda3-py38_4.11.0-Linux-x86_64.sh" && \
    chmod +x Miniconda3-py38_4.11.0-Linux-x86_64.sh && \
    ./Miniconda3-py38_4.11.0-Linux-x86_64.sh -b -p $MINICONDA_INSTALL_PATH && \
    echo ". $MINICONDA_INSTALL_PATH/etc/profile.d/conda.sh" >> ~/.bashrc && \
    echo "conda activate" >> ~/.bashrc

# Install Cmake
RUN apt install -y libssl-dev && \
    wget https://github.com/Kitware/CMake/releases/download/v3.20.0/cmake-3.20.0.tar.gz && \
    tar -zxvf cmake-3.20.0.tar.gz > /dev/null && \
    cd cmake-3.20.0 && ./bootstrap > /dev/null && \
    make && \
    make install

COPY . /app

WORKDIR /tmp

RUN cd /tmp && \
    wget https://github.com/git-lfs/git-lfs/releases/download/v3.0.1/git-lfs-linux-386-v3.0.1.tar.gz && \
    tar -xvf git-lfs-linux-386-v3.0.1.tar.gz && \
    bash /tmp/install.sh

# Add Nvidia GPG key
RUN apt-key del 7fa2af80
RUN wget https://developer.download.nvidia.com/compute/cuda/repos/$distro/$arch/cuda-keyring_1.0-1_all.deb

RUN dpkg -i cuda-keyring_1.0-1_all.deb

RUN sed -i 's/deb https:\/\/developer.download.nvidia.com\/compute\/cuda\/repos\/ubuntu2004\/x86_64.*//g' /etc/apt/sources.list

# Add python repository and install python3.7
RUN add-apt-repository -y ppa:deadsnakes/ppa && \
    apt-get install -y \
        python3.7 \
        python3.7-distutils \
        python3.7-dev

# Install dep pacakges
RUN apt-get update && \
    apt-get install -y \
        python3-setuptools \
        git-lfs \
        libmagic1 \
        libmysqlclient-dev \
        libgl1 \
        software-properties-common && \
    apt-get install -y \
        cmake

# Install terressact and its dependencies
RUN apt-get install -y \
        libleptonica-dev \
        tesseract-ocr  \
        libtesseract-dev \
        python3-pil \
        tesseract-ocr-all

SHELL ["/opt/conda/bin/conda", "run", "-n", "base", "/bin/bash", "-c"]

WORKDIR /app

# Install python packages
RUN for package in $(cat /app/requirements.txt); do echo "================="; echo "installing ${package}"; echo "================="; pip3 install $package; done && \
    pip3 install -e ./api_utils/ && \
    pip3 uninstall -y botocore transformers && \
    pip3 install botocore transformers && \
    pip3 install pipenv && \
    pip3 install nltk && \
    pip3 install api_utils/ && \
    sh /app/clean-layer.sh && \
    rm /app/clean-layer.sh

# Build custom envs
RUN if [ "$SKIP_CUSTOM_ENV_BUILD" = "false" ]; then cd /app/venv-builder && python setup_custom_envs.py -x -r /app/apis/ && python setup_custom_envs.py $SETUP_CUSTOM_ENV_BUILD_MODE; fi

<<<<<<< HEAD
# Clean caches
RUN if [ "$SKIP_ROOT_CACHE_CLEANING" = "false" ]; then [ -d "/root/.cache/" ] && rm -rf "/root/.cache/*"; fi && \
=======
RUN if [ "$SKIP_CUSTOM_ENV_BUILD" = "false" ]; then cd /app/venv-builder && python setup_custom_envs.py -x -r /app/apis/ && python setup_custom_envs.py $SETUP_CUSTOM_ENV_BUILD_MODE; fi && \
    if [ "$SKIP_ROOT_CACHE_CLEANING" = "false" ]; then [ -d "/root/.cache/" ] && rm -rf "/root/.cache/*"; fi && \
>>>>>>> be5ff450
    if [ "$SKIP_PIP_CACHE_CLEANING" = "false" ]; then rm -rf "/tmp/pip*"; fi && \
    if [ "$SKIP_YARN_CACHE_CLEANING" = "false" ]; then rm -rf "/tmp/yarn*"; fi && \
    if [ "$SKIP_NPM_CACHE_CLEANING" = "false" ]; then rm -rf "/tmp/npm*"; fi && \
    if [ "$SKIP_TMPFILES_CACHE_CLEANING" = "false" ]; then rm -rf "/tmp/tmp*"; fi && \
    apt-get clean && \
<<<<<<< HEAD
    apt-get autoremove --purge
=======
    apt-get autoremove --purge 
>>>>>>> be5ff450

ENV PATH=$MINICONDA_INSTALL_PATH/bin:$PATH

RUN mv /usr/bin/python3 /usr/bin/python38 && \
<<<<<<< HEAD
    ln -sf /usr/bin/python /usr/bin/python3
=======
    ln -sf /usr/bin/python /usr/bin/python3 
RUN mv /app/entrypoint.sh /opt/nvidia/nvidia_entrypoint.sh
>>>>>>> be5ff450

RUN mv /app/entrypoint.sh /opt/nvidia/nvidia_entrypoint.sh

<<<<<<< HEAD
FROM builder AS executor

COPY --from=builder / /

EXPOSE 80

ENTRYPOINT ["/bin/bash"]

CMD ["/app/run_server_prod.sh"]
=======
ENTRYPOINT ["/bin/bash"]
CMD ["/app/run_server_prod.sh"]
>>>>>>> be5ff450
<|MERGE_RESOLUTION|>--- conflicted
+++ resolved
@@ -1,11 +1,7 @@
 #https://www.docker.com/blog/advanced-dockerfiles-faster-builds-and-smaller-images-using-buildkit-and-multistage-builds/
 ARG GLADIA_DOCKER_BASE=nvcr.io/nvidia/tritonserver:22.03-py3
 
-<<<<<<< HEAD
 FROM $GLADIA_DOCKER_BASE as builder
-=======
-FROM $GLADIA_DOCKER_BASE
->>>>>>> be5ff450
 
 # add build options to setup_custom_envs
 # can be -f to force rebuild of env if already exist
@@ -139,37 +135,22 @@
 # Build custom envs
 RUN if [ "$SKIP_CUSTOM_ENV_BUILD" = "false" ]; then cd /app/venv-builder && python setup_custom_envs.py -x -r /app/apis/ && python setup_custom_envs.py $SETUP_CUSTOM_ENV_BUILD_MODE; fi
 
-<<<<<<< HEAD
 # Clean caches
 RUN if [ "$SKIP_ROOT_CACHE_CLEANING" = "false" ]; then [ -d "/root/.cache/" ] && rm -rf "/root/.cache/*"; fi && \
-=======
-RUN if [ "$SKIP_CUSTOM_ENV_BUILD" = "false" ]; then cd /app/venv-builder && python setup_custom_envs.py -x -r /app/apis/ && python setup_custom_envs.py $SETUP_CUSTOM_ENV_BUILD_MODE; fi && \
-    if [ "$SKIP_ROOT_CACHE_CLEANING" = "false" ]; then [ -d "/root/.cache/" ] && rm -rf "/root/.cache/*"; fi && \
->>>>>>> be5ff450
     if [ "$SKIP_PIP_CACHE_CLEANING" = "false" ]; then rm -rf "/tmp/pip*"; fi && \
     if [ "$SKIP_YARN_CACHE_CLEANING" = "false" ]; then rm -rf "/tmp/yarn*"; fi && \
     if [ "$SKIP_NPM_CACHE_CLEANING" = "false" ]; then rm -rf "/tmp/npm*"; fi && \
     if [ "$SKIP_TMPFILES_CACHE_CLEANING" = "false" ]; then rm -rf "/tmp/tmp*"; fi && \
     apt-get clean && \
-<<<<<<< HEAD
-    apt-get autoremove --purge
-=======
     apt-get autoremove --purge 
->>>>>>> be5ff450
 
 ENV PATH=$MINICONDA_INSTALL_PATH/bin:$PATH
 
 RUN mv /usr/bin/python3 /usr/bin/python38 && \
-<<<<<<< HEAD
     ln -sf /usr/bin/python /usr/bin/python3
-=======
-    ln -sf /usr/bin/python /usr/bin/python3 
-RUN mv /app/entrypoint.sh /opt/nvidia/nvidia_entrypoint.sh
->>>>>>> be5ff450
 
 RUN mv /app/entrypoint.sh /opt/nvidia/nvidia_entrypoint.sh
 
-<<<<<<< HEAD
 FROM builder AS executor
 
 COPY --from=builder / /
@@ -178,8 +159,4 @@
 
 ENTRYPOINT ["/bin/bash"]
 
-CMD ["/app/run_server_prod.sh"]
-=======
-ENTRYPOINT ["/bin/bash"]
-CMD ["/app/run_server_prod.sh"]
->>>>>>> be5ff450
+CMD ["/app/run_server_prod.sh"]