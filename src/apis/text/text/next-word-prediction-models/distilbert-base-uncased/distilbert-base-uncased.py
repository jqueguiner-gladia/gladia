<<<<<<< HEAD
from typing import Dict, Tuple, Union, Optional, List
from transformers import FillMaskPipeline, AutoModelForMaskedLM, DistilBertTokenizerFast
=======
from typing import Dict, Union

from transformers import AutoModelForMaskedLM, DistilBertTokenizerFast, FillMaskPipeline

>>>>>>> 361c7830

def predict(sentence: str, top_k: int = 3) -> Dict[str, Union[str, Dict[str, float]]]:
    """
    For a given sentence, predict the next word.

    Args:
        sentence (str): The sentence to predict the next word from.

    Returns:
        Dict[str, Union[str, Dict[str, float]]]: The next word predicted and score from the sentence.
    """

    model_checkpoint = "distilbert-base-uncased"
<<<<<<< HEAD

    pipeline = FillMaskPipeline(
        model=AutoModelForMaskedLM.from_pretrained(model_checkpoint),
        tokenizer=DistilBertTokenizerFast.from_pretrained(model_checkpoint),
    )

    answers = pipeline(f"{sentence} [MASK]", top_k=top_k)

    return {
        "prediction": answers[0]["token_str"],
        "prediction_raw": [
            (
                answer["token_str"],
                answer["score"]
            ) for answer in answers
=======

    pipeline = FillMaskPipeline(
        model=AutoModelForMaskedLM.from_pretrained(model_checkpoint),
        tokenizer=DistilBertTokenizerFast.from_pretrained(model_checkpoint),
    )

    answers = pipeline(f"{sentence} [MASK]")

    return {
        "prediction": answers[0]["token_str"],
        "prediction_raw": [
            (answer["token_str"], answer["score"]) for answer in answers
>>>>>>> 361c7830
        ],
    }<|MERGE_RESOLUTION|>--- conflicted
+++ resolved
@@ -1,12 +1,6 @@
-<<<<<<< HEAD
-from typing import Dict, Tuple, Union, Optional, List
+from typing import Dict, Union
 from transformers import FillMaskPipeline, AutoModelForMaskedLM, DistilBertTokenizerFast
-=======
-from typing import Dict, Union
 
-from transformers import AutoModelForMaskedLM, DistilBertTokenizerFast, FillMaskPipeline
-
->>>>>>> 361c7830
 
 def predict(sentence: str, top_k: int = 3) -> Dict[str, Union[str, Dict[str, float]]]:
     """
@@ -20,7 +14,6 @@
     """
 
     model_checkpoint = "distilbert-base-uncased"
-<<<<<<< HEAD
 
     pipeline = FillMaskPipeline(
         model=AutoModelForMaskedLM.from_pretrained(model_checkpoint),
@@ -36,19 +29,5 @@
                 answer["token_str"],
                 answer["score"]
             ) for answer in answers
-=======
-
-    pipeline = FillMaskPipeline(
-        model=AutoModelForMaskedLM.from_pretrained(model_checkpoint),
-        tokenizer=DistilBertTokenizerFast.from_pretrained(model_checkpoint),
-    )
-
-    answers = pipeline(f"{sentence} [MASK]")
-
-    return {
-        "prediction": answers[0]["token_str"],
-        "prediction_raw": [
-            (answer["token_str"], answer["score"]) for answer in answers
->>>>>>> 361c7830
         ],
     }